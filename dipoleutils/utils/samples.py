--- conflicted
+++ resolved
@@ -4,15 +4,12 @@
 from typing import Dict, List, Optional, Tuple, cast, Literal, Callable, Union
 from .tools import angles_to_density_map
 from .coordinate_parser import CoordinateSystemParser
-<<<<<<< HEAD
+import copy
+import healpy as hp
 from .constants import CMB_L, CMB_B
 from .math import compute_dipole_signal
 import healpy as hp
 from scipy.stats import poisson
-=======
-import copy
-import healpy as hp
->>>>>>> 6410b2d6
 
 
 class CatalogueToMap:
@@ -471,7 +468,49 @@
         been generated.
         """
         return self.map_coordinate_system
-<<<<<<< HEAD
+    
+    def copy_independent(self) -> "CatalogueToMap":
+        '''
+        Returns a totally independent (deep) copy of this CrossMatch object.
+        All attributes are recursively copied, so changes to the copy do not
+        affect the original.
+        '''
+        return copy.deepcopy(self)
+    
+    def mask_in_pixel_space(self,
+            pixels_to_mask: NDArray[np.int64],
+            coordinate_system: str,
+            nside: int,
+            nest: bool = False
+    ) -> None:
+        if 'pixel_indices' not in self.get_column_names():
+            self.compute_pixel_indices(coordinate_system, nside, nest)
+        
+        mask = ~np.isin(self.catalogue['pixel_indices'], pixels_to_mask) # type: ignore
+        self.catalogue = cast(Table, self.catalogue[mask])
+            
+    def compute_pixel_indices(self,
+            coordinate_system: str,
+            nside: int,
+            nest: bool = False
+    ) -> None:
+        coords = self.get_coordinates(coordinate_system)
+        if coords is None:
+            raise ValueError(
+                f"Could not retrieve coordinates for system "
+                f"{coordinate_system}'."
+            )
+        azimuthal_col, polar_col = coords
+        azimuthal_angles = np.asarray(self.catalogue[azimuthal_col], dtype=float)
+        polar_angles = np.asarray(self.catalogue[polar_col], dtype=float)
+        pixel_indices = hp.ang2pix(
+            nside,
+            azimuthal_angles, # lon (deg)
+            polar_angles,     # lat (deg)
+            lonlat=True,
+            nest=nest
+        )
+        self.catalogue.add_column(pixel_indices, name='pixel_indices')
 
 class SimulatedDipoleMap:
     def __init__(self, nside: int = 64) -> None:
@@ -510,49 +549,4 @@
         
     def _signal_to_poisson(self):
         assert hasattr(self, 'dipole_and_monopole_signal'), 'Compute the map signal first.'
-        return poisson.rvs(self.dipole_and_monopole_signal)        
-=======
-    
-    def copy_independent(self) -> "CatalogueToMap":
-        '''
-        Returns a totally independent (deep) copy of this CrossMatch object.
-        All attributes are recursively copied, so changes to the copy do not
-        affect the original.
-        '''
-        return copy.deepcopy(self)
-    
-    def mask_in_pixel_space(self,
-            pixels_to_mask: NDArray[np.int64],
-            coordinate_system: str,
-            nside: int,
-            nest: bool = False
-    ) -> None:
-        if 'pixel_indices' not in self.get_column_names():
-            self.compute_pixel_indices(coordinate_system, nside, nest)
-        
-        mask = ~np.isin(self.catalogue['pixel_indices'], pixels_to_mask) # type: ignore
-        self.catalogue = cast(Table, self.catalogue[mask])
-            
-    def compute_pixel_indices(self,
-            coordinate_system: str,
-            nside: int,
-            nest: bool = False
-    ) -> None:
-        coords = self.get_coordinates(coordinate_system)
-        if coords is None:
-            raise ValueError(
-                f"Could not retrieve coordinates for system "
-                f"{coordinate_system}'."
-            )
-        azimuthal_col, polar_col = coords
-        azimuthal_angles = np.asarray(self.catalogue[azimuthal_col], dtype=float)
-        polar_angles = np.asarray(self.catalogue[polar_col], dtype=float)
-        pixel_indices = hp.ang2pix(
-            nside,
-            azimuthal_angles, # lon (deg)
-            polar_angles,     # lat (deg)
-            lonlat=True,
-            nest=nest
-        )
-        self.catalogue.add_column(pixel_indices, name='pixel_indices')
->>>>>>> 6410b2d6
+        return poisson.rvs(self.dipole_and_monopole_signal)        